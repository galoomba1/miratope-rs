--- conflicted
+++ resolved
@@ -95,12 +95,8 @@
     mut shaders: ResMut<Assets<Shader>>,
     mut pipelines: ResMut<Assets<PipelineDescriptor>>,
 ) {
-<<<<<<< HEAD
     let mut p = Concrete::from_path(&"F:/aaa/polytope stuff/off/4D/Convex uniform polychora/Icoics/Icositetrachoron.off").unwrap();
 
-=======
-    let p = Concrete::hypercube(3);
->>>>>>> fe28eee9
     let poly = Renderable::new(p);
 
     // Disables backface culling.
