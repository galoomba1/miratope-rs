--- conflicted
+++ resolved
@@ -1,33 +1,16 @@
-<<<<<<< HEAD
-//! Contains methods to load and save OFF files.
-//! ## What is an OFF file?
-//! An OFF file stores the geometric data of a polytope.
-//! [insert format specification here]
-
-use std::collections::HashMap;
-use std::io::Result as IoResult;
-use std::path::Path;
-=======
 use std::{collections::HashMap, io::Result, path::Path};
 
 use petgraph::{graph::NodeIndex, visit::Dfs, Graph};
->>>>>>> ff19f5a2
-
-use petgraph::{graph::NodeIndex, visit::Dfs, Graph};
-
-<<<<<<< HEAD
-use super::{super::*, Element};
-
-const ELEMENT_NAMES: [&str; 11] = [
-    "Vertices", "Edges", "Faces", "Cells", "Tera", "Peta", "Exa", "Zetta", "Yotta", "Xenna", "Daka",
-];
-const COMPONENTS: &str = "Components";
-
-/// Gets the name for an element with `dim` dimensions.
-fn element_name(dim: usize) -> String {
-    match ELEMENT_NAMES.get(dim) {
+
+use super::*;
+
+use super::{Abstract, Concrete, Element, ElementList, Polytope, RankVec};
+
+/// Gets the name for an element with a given rank.
+fn element_name(rank: isize) -> String {
+    match super::ELEMENT_NAMES.get(rank as usize) {
         Some(&name) => String::from(name),
-        None => dim.to_string() + "-elements",
+        None => rank.to_string() + "-elements",
     }
 }
 
@@ -47,60 +30,6 @@
 
 /// Gets the number of elements from the OFF file.
 /// This includes components iff dim ≤ 2, as this makes things easier down the line.
-fn get_el_nums<'a>(dim: usize, toks: &mut impl Iterator<Item = &'a str>) -> Vec<usize> {
-    let mut el_nums = Vec::with_capacity(dim);
-
-    // Reads entries one by one.
-    for _ in 0..dim {
-        let num_elem = toks.next().expect("OFF file ended unexpectedly.");
-        el_nums.push(num_elem.parse().expect("could not parse as integer"));
-    }
-
-    // A point has a single component (itself)
-    if dim == 0 {
-        el_nums.push(1);
-    }
-    // A dyad has twice as many vertices as components.
-    else if dim == 1 {
-        let comps = el_nums[0] / 2;
-        el_nums.push(comps);
-    } else {
-        // A polygon always has as many vertices as edges.
-        if dim == 2 {
-            el_nums.push(el_nums[0]);
-        }
-
-        // 2-elements go before 1-elements, we're undoing that.
-        el_nums.swap(1, 2);
-    }
-
-=======
-use super::{Abstract, Concrete, Element, ElementList, Polytope, RankVec};
-
-/// Gets the name for an element with a given rank.
-fn element_name(rank: isize) -> String {
-    match super::ELEMENT_NAMES.get(rank as usize) {
-        Some(&name) => String::from(name),
-        None => rank.to_string() + "-elements",
-    }
-}
-
-/// Removes all whitespace and comments from the OFF file.
-fn data_tokens(src: &str) -> impl Iterator<Item = &str> {
-    let mut comment = false;
-    str::split(&src, move |c: char| {
-        if c == '#' {
-            comment = true;
-        } else if c == '\n' {
-            comment = false;
-        }
-        comment || c.is_whitespace()
-    })
-    .filter(|s| !s.is_empty())
-}
-
-/// Gets the number of elements from the OFF file.
-/// This includes components iff dim ≤ 2, as this makes things easier down the line.
 fn get_el_nums<'a>(rank: isize, toks: &mut impl Iterator<Item = &'a str>) -> Vec<usize> {
     let rank = rank as usize;
     let mut el_nums = Vec::with_capacity(rank);
@@ -129,7 +58,6 @@
         el_nums.swap(1, 2);
     }
 
->>>>>>> ff19f5a2
     el_nums
 }
 
@@ -138,11 +66,7 @@
     num: usize,
     dim: usize,
     toks: &mut impl Iterator<Item = &'a str>,
-<<<<<<< HEAD
-) -> Vec<nalgebra::DVector<f64>> {
-=======
 ) -> Vec<Point> {
->>>>>>> ff19f5a2
     // Reads all vertices.
     let mut vertices = Vec::with_capacity(num);
 
@@ -168,44 +92,26 @@
     num_edges: usize,
     num_faces: usize,
     toks: &mut impl Iterator<Item = &'a str>,
-<<<<<<< HEAD
-) -> (Vec<Vec<usize>>, Vec<Vec<usize>>) {
-    let (mut edges, mut faces) = (Vec::with_capacity(num_edges), Vec::with_capacity(num_faces));
-=======
 ) -> (ElementList, ElementList) {
     let mut edges = ElementList::with_capacity(num_edges);
     let mut faces = ElementList::with_capacity(num_faces);
 
->>>>>>> ff19f5a2
     let mut hash_edges = HashMap::new();
 
     // Add each face to the element list.
     for _ in 0..num_faces {
-<<<<<<< HEAD
-        let face_sub_num: usize = toks
-=======
         let face_sub_num = toks
->>>>>>> ff19f5a2
             .next()
             .expect("OFF file ended unexpectedly.")
             .parse()
             .expect("Integer parsing failed!");
 
-<<<<<<< HEAD
-        let mut face = Vec::with_capacity(face_sub_num);
-        let mut verts = Vec::with_capacity(face_sub_num);
-
-        // Reads all vertices of the face.
-        for _ in 0..face_sub_num {
-            verts.push(
-=======
         let mut face = Element::new();
         let mut face_verts = Vec::with_capacity(face_sub_num);
 
         // Reads all vertices of the face.
         for _ in 0..face_sub_num {
             face_verts.push(
->>>>>>> ff19f5a2
                 toks.next()
                     .expect("OFF file ended unexpectedly.")
                     .parse()
@@ -215,16 +121,6 @@
 
         // Gets all edges of the face.
         for i in 0..face_sub_num {
-<<<<<<< HEAD
-            let mut edge = vec![verts[i], verts[(i + 1) % face_sub_num]];
-            edge.sort_unstable();
-
-            if let Some(idx) = hash_edges.get(&edge) {
-                face.push(*idx);
-            } else {
-                hash_edges.insert(edge.clone(), edges.len());
-                face.push(edges.len());
-=======
             let mut edge = Element {
                 subs: vec![face_verts[i], face_verts[(i + 1) % face_sub_num]],
             };
@@ -235,7 +131,6 @@
             } else {
                 hash_edges.insert(edge.clone(), edges.len());
                 face.subs.push(edges.len());
->>>>>>> ff19f5a2
                 edges.push(edge);
             }
         }
@@ -245,50 +140,9 @@
 
     // The number of edges in the file should match the number of read edges, though this isn't obligatory.
     if edges.len() != num_edges {
-        println!("Edge num doesn't match expected edge num!");
-    }
-
-    (edges, faces)
-}
-
-/// Reads the next set of elements from the OFF file, starting from cells.
-pub fn parse_els<'a>(num_el: usize, toks: &mut impl Iterator<Item = &'a str>) -> ElementList {
-    let mut els = Vec::with_capacity(num_el);
-
-    // Adds every d-element to the element list.
-    for _ in 0..num_el {
-        let el_sub_num = toks
-            .next()
-            .expect("OFF file ended unexpectedly.")
-            .parse()
-            .expect("Integer parsing failed!");
-        let mut el = Vec::with_capacity(el_sub_num);
-
-        // Reads all sub-elements of the d-element.
-        for _ in 0..el_sub_num {
-            let el_sub = toks.next().expect("OFF file ended unexpectedly.");
-            el.push(el_sub.parse().expect("Integer parsing failed!"));
-        }
-
-        els.push(el);
-    }
-
-<<<<<<< HEAD
-    els
-}
-
-/// Builds a [`Polytope`] from the string representation of an OFF file.
-pub fn from_src(src: String) -> Polytope {
-    let mut toks = data_tokens(&src);
-    let dim = {
-        let first = toks.next().expect("OFF file empty");
-        let dim = first.strip_suffix("OFF").expect("no \"OFF\" detected");
-
-        if dim.is_empty() {
-            3
-        } else {
-            dim.parse()
-=======
+        println!("Edge count doesn't match expected edge count!");
+    }
+
     (edges, faces)
 }
 
@@ -327,48 +181,10 @@
             3
         } else {
             rank.parse()
->>>>>>> ff19f5a2
                 .expect("could not parse dimension as an integer")
         }
     };
 
-<<<<<<< HEAD
-    let num_elems = get_el_nums(dim, &mut toks);
-    let vertices = parse_vertices(num_elems[0], dim, &mut toks);
-    let mut elements = Vec::with_capacity(dim);
-
-    // Reads edges and faces.
-    if dim >= 2 {
-        let (edges, faces) = parse_edges_and_faces(num_elems[1], num_elems[2], &mut toks);
-        elements.push(edges);
-        elements.push(faces);
-    }
-
-    // Adds all higher elements.
-    for &num_el in num_elems.iter().take(dim).skip(3) {
-        elements.push(parse_els(num_el, &mut toks));
-    }
-
-    // Adds components.
-    if dim >= 3 {
-        return Polytope::new_wo_comps(vertices, elements);
-    }
-    // Deals with the weird 1D case.
-    else if dim == 1 {
-        let comp_num = num_elems[1];
-        let mut components = Vec::with_capacity(comp_num);
-
-        for _ in 0..comp_num {
-            let mut comp = Vec::with_capacity(2);
-
-            for _ in 0..2 {
-                comp.push(
-                    toks.next()
-                        .expect("OFF file ended unexpectedly.")
-                        .parse()
-                        .expect("Integer parsing failed!"),
-                );
-=======
     // Deals with dumb degenerate cases.
     if rank == -1 {
         return Concrete::nullitope();
@@ -522,7 +338,6 @@
                         graph.add_node(vertex_idx);
                     }
                 }
->>>>>>> ff19f5a2
             }
         }
 
@@ -544,134 +359,15 @@
             );
         }
 
-<<<<<<< HEAD
-            components.push(comp);
-        }
-
-        elements.push(components);
-    }
-
-    Polytope::new(vertices, elements)
-}
-
-/// Loads a polytope from a file path.
-pub fn from_path(fp: &impl AsRef<Path>) -> IoResult<Polytope> {
-    Ok(from_src(String::from_utf8(std::fs::read(fp)?).unwrap()))
-}
-
-/// A set of options to be used when saving the OFF file.
-#[derive(Clone, Copy)]
-pub struct OFFOptions {
-    /// Whether the OFF file should have comments specifying each face type.
-    pub comments: bool,
-}
-
-impl Default for OFFOptions {
-    fn default() -> Self {
-        OFFOptions { comments: true }
-    }
-}
-
-/// Writes the vertices of a polytope into an OFF file.
-fn write_vertices(off: &mut String, opt: &OFFOptions, vertices: &[Point]) {
-    // # Vertices
-    if opt.comments {
-        off.push_str("\n# ");
-        off.push_str(&element_name(0));
-        off.push('\n');
-    }
-
-    // Adds the coordinates.
-    for v in vertices {
-        for c in v.into_iter() {
-            off.push_str(&c.to_string());
-            off.push(' ');
-=======
         // Retrieves the cycle of vertices.
         let mut dfs = Dfs::new(&graph, NodeIndex::new(0));
         while let Some(nx) = dfs.next(&graph) {
             off.push(' ');
             off.push_str(&graph[nx].to_string());
->>>>>>> ff19f5a2
-        }
-        off.push('\n');
-    }
-}
-<<<<<<< HEAD
-
-/// Gets and writes the faces of a polytope into an OFF file.
-fn write_faces(
-    off: &mut String,
-    opt: &OFFOptions,
-    dim: usize,
-    edges: &[Element],
-    faces: &[Element],
-) {
-    // # Faces
-    if opt.comments {
-        let el_name = if dim > 2 {
-            element_name(2)
-        } else {
-            COMPONENTS.to_string()
-        };
-
-        off.push_str("\n# ");
-        off.push_str(&el_name);
-        off.push('\n');
-    }
-
-    // Retrieves the faces, writes them line by line.
-    for f in faces {
-        off.push_str(&f.len().to_string());
-
-        // Maps an OFF index into a graph index.
-        let mut hash_edges = HashMap::new();
-        let mut graph = Graph::new_undirected();
-
-        // Maps the vertex indices to consecutive integers from 0.
-        for &e in f {
-            let e = &edges[e];
-            let mut hash_edge = Vec::with_capacity(2);
-
-            for &v in e {
-                match hash_edges.get(&v) {
-                    Some(&idx) => hash_edge.push(idx),
-                    None => {
-                        let idx = hash_edges.len();
-                        hash_edges.insert(v, idx);
-                        hash_edge.push(idx);
-
-                        graph.add_node(v);
-                    }
-                }
-            }
-        }
-
-        // There should be as many graph indices as edges on the face.
-        // Otherwise, something went wrong.
-        debug_assert_eq!(
-            hash_edges.len(),
-            f.len(),
-            "Faces don't have the same number of edges as there are in the polytope!"
-        );
-
-        // Adds the edges to the graph.
-        for &e in f {
-            let e = &edges[e];
-            graph.add_edge(
-                NodeIndex::new(*hash_edges.get(&e[0]).unwrap()),
-                NodeIndex::new(*hash_edges.get(&e[1]).unwrap()),
-                (),
-            );
-        }
-
-        // Retrieves the cycle of vertices.
-        let mut dfs = Dfs::new(&graph, NodeIndex::new(0));
-        while let Some(nx) = dfs.next(&graph) {
-            off.push(' ');
-            off.push_str(&graph[nx].to_string());
-        }
-=======
+        }
+        off.push('\n');
+    }
+}
 
 /// Writes the n-elements of a polytope into an OFF file.
 fn write_els(off: &mut String, opt: &OFFOptions, rank: isize, els: &[Element]) {
@@ -691,42 +387,10 @@
             off.push_str(&sub.to_string());
         }
 
->>>>>>> ff19f5a2
-        off.push('\n');
-    }
-}
-
-<<<<<<< HEAD
-/// Writes the n-elements of a polytope into an OFF file.
-fn write_els(off: &mut String, opt: &OFFOptions, d: usize, els: &[Element]) {
-    // # n-elements
-    if opt.comments {
-        off.push_str("\n# ");
-        off.push_str(&element_name(d));
-        off.push('\n');
-    }
-
-    // Adds the elements' indices.
-    for el in els {
-        off.push_str(&el.len().to_string());
-
-        for sub in el {
-            off.push(' ');
-            off.push_str(&sub.to_string());
-        }
-        off.push('\n');
-    }
-}
-
-/// Converts a polytope into an OFF file.
-pub fn to_src(p: &Polytope, opt: OFFOptions) -> String {
-    let dim = p.rank();
-    let vertices = &p.vertices;
-    let elements = &p.elements;
-    let mut off = String::new();
-
-    // Blatant advertising
-=======
+        off.push('\n');
+    }
+}
+
 /// Converts a polytope into an OFF file.
 pub fn to_src(p: &Concrete, opt: OFFOptions) -> String {
     let rank = p.rank();
@@ -735,7 +399,6 @@
     let mut off = String::new();
 
     // Blatant advertising.
->>>>>>> ff19f5a2
     if opt.comments {
         off += &format!(
             "# Generated using Miratope v{} (https://github.com/OfficialURL/miratope-rs)\n",
@@ -744,52 +407,6 @@
     }
 
     // Writes header.
-<<<<<<< HEAD
-    if dim != 3 {
-        off += &dim.to_string();
-    }
-    off += "OFF\n";
-
-    // If we have a 0-polytope on our hands, that is all.
-    if dim == 0 {
-        return off;
-    }
-
-    // Comment before element nums (TODO check 2D and lower).
-    if opt.comments {
-        off += "\n# Vertices";
-
-        let mut element_names = Vec::with_capacity(dim - 1);
-
-        for d in 1..dim {
-            element_names.push(element_name(d));
-        }
-
-        if element_names.len() >= 2 {
-            element_names.swap(0, 1);
-        }
-
-        for element_name in element_names {
-            off += ", ";
-            off += &element_name;
-        }
-
-        off += "\n";
-    }
-
-    // Adds element nums.
-    let mut el_nums = p.el_nums();
-
-    if el_nums.len() >= 3 {
-        el_nums.swap(1, 2);
-    }
-
-    for el_num in &el_nums[0..el_nums.len() - 1] {
-        off += &el_num.to_string();
-        off += " ";
-    }
-    off += "\n";
-=======
     if rank != 3 {
         off += &rank.to_string();
     }
@@ -802,36 +419,10 @@
 
     // Adds the element counts.
     write_el_counts(&mut off, &opt, p.el_counts());
->>>>>>> ff19f5a2
 
     // Adds vertex coordinates.
     write_vertices(&mut off, &opt, vertices);
 
-<<<<<<< HEAD
-    // Takes care of the weird 1D case.
-    if dim == 1 {
-        if opt.comments {
-            off += "\n# ";
-            off += COMPONENTS;
-            off += "\n";
-        }
-
-        for comp in &elements[0] {
-            off += &format!("{} {}\n", comp[0], comp[1]);
-        }
-    }
-
-    // Adds faces.
-    if dim >= 2 {
-        let (edges, faces) = (&elements[0], &elements[1]);
-        write_faces(&mut off, &opt, dim, edges, faces);
-    }
-
-    // Adds the rest of the elements.
-    for d in 3..dim {
-        let els = &elements[d - 1];
-        write_els(&mut off, &opt, d, els);
-=======
     // Adds faces.
     if rank >= 2 {
         write_faces(&mut off, &opt, rank as usize, &abs[1], &abs[2]);
@@ -840,18 +431,13 @@
     // Adds the rest of the elements.
     for r in 3..rank {
         write_els(&mut off, &opt, r, &abs[r]);
->>>>>>> ff19f5a2
     }
 
     off
 }
 
 /// Writes a polytope's OFF file in a specified file path.
-<<<<<<< HEAD
-pub fn to_path(fp: &impl AsRef<Path>, p: &Polytope, opt: OFFOptions) -> IoResult<()> {
-=======
 pub fn to_path(fp: &impl AsRef<Path>, p: &Concrete, opt: OFFOptions) -> Result<()> {
->>>>>>> ff19f5a2
     std::fs::write(fp, to_src(p, opt))
 }
 
@@ -860,15 +446,6 @@
     use super::*;
 
     /// Used to test a particular polytope.
-<<<<<<< HEAD
-    fn test_shape(mut p: Polytope, el_nums: Vec<usize>) {
-        // Checks that element counts match up.
-        assert_eq!(p.el_nums(), el_nums);
-
-        // Checks that the polytope can be reloaded correctly.
-        p = from_src(to_src(&p, Default::default()));
-        assert_eq!(p.el_nums(), el_nums);
-=======
     fn test_shape(mut p: Concrete, el_nums: Vec<usize>) {
         // Checks that element counts match up.
         for r in -1..=p.rank() {
@@ -880,17 +457,12 @@
         for r in -1..=p.rank() {
             assert_eq!(p.el_count(r), el_nums[(r + 1) as usize]);
         }
->>>>>>> ff19f5a2
     }
 
     #[test]
     /// Checks that a point has the correct amount of elements.
     fn point_nums() {
-<<<<<<< HEAD
-        let point: Polytope = from_src("0OFF".to_string()).into();
-=======
         let point: Concrete = from_src("0OFF".to_string()).into();
->>>>>>> ff19f5a2
 
         test_shape(point, vec![1])
     }
@@ -898,11 +470,7 @@
     #[test]
     /// Checks that a dyad has the correct amount of elements.
     fn dyad_nums() {
-<<<<<<< HEAD
-        let dyad: Polytope = from_src("1OFF 2 -1 1 0 1".to_string()).into();
-=======
         let dyad: Concrete = from_src("1OFF 2 -1 1 0 1".to_string()).into();
->>>>>>> ff19f5a2
 
         test_shape(dyad, vec![2, 1])
     }
@@ -910,11 +478,7 @@
     #[test]
     /// Checks that a hexagon has the correct amount of elements.
     fn hig_nums() {
-<<<<<<< HEAD
-        let hig: Polytope = from_src(
-=======
         let hig: Concrete = from_src(
->>>>>>> ff19f5a2
             "2OFF 6 1 1 0 0.5 0.8660254037844386 -0.5 0.8660254037844386 -1 0 -0.5 -0.8660254037844386 0.5 -0.8660254037844386 6 0 1 2 3 4 5".to_string()
         ).into();
 
@@ -924,11 +488,7 @@
     #[test]
     /// Checks that a hexagram has the correct amount of elements.
     fn shig_nums() {
-<<<<<<< HEAD
-        let shig: Polytope = from_src(
-=======
         let shig: Concrete = from_src(
->>>>>>> ff19f5a2
             "2OFF 6 2 1 0 0.5 0.8660254037844386 -0.5 0.8660254037844386 -1 0 -0.5 -0.8660254037844386 0.5 -0.8660254037844386 3 0 2 4 3 1 3 5".to_string()
         ).into();
 
@@ -938,11 +498,7 @@
     #[test]
     /// Checks that a tetrahedron has the correct amount of elements.
     fn tet_nums() {
-<<<<<<< HEAD
-        let tet: Polytope = from_src(
-=======
         let tet: Concrete = from_src(
->>>>>>> ff19f5a2
             "OFF 4 4 6 1 1 1 1 -1 -1 -1 1 -1 -1 -1 1 3 0 1 2 3 3 0 2 3 0 1 3 3 3 1 2".to_string(),
         )
         .into();
@@ -953,11 +509,7 @@
     #[test]
     /// Checks that a 2-tetrahedron compund has the correct amount of elements.
     fn so_nums() {
-<<<<<<< HEAD
-        let so: Polytope = from_src(
-=======
         let so: Concrete = from_src(
->>>>>>> ff19f5a2
             "OFF 8 8 12 1 1 1 1 -1 -1 -1 1 -1 -1 -1 1 -1 -1 -1 -1 1 1 1 -1 1 1 1 -1 3 0 1 2 3 3 0 2 3 0 1 3 3 3 1 2 3 4 5 6 3 7 4 6 3 4 5 7 3 7 5 6 ".to_string(),
         )
         .into();
@@ -968,11 +520,7 @@
     #[test]
     /// Checks that a pentachoron has the correct amount of elements.
     fn pen_nums() {
-<<<<<<< HEAD
-        let pen: Polytope = from_src(
-=======
         let pen: Concrete = from_src(
->>>>>>> ff19f5a2
             "4OFF 5 10 10 5 0.158113883008419 0.204124145231932 0.288675134594813 0.5 0.158113883008419 0.204124145231932 0.288675134594813 -0.5 0.158113883008419 0.204124145231932 -0.577350269189626 0 0.158113883008419 -0.612372435695794 0 0 -0.632455532033676 0 0 0 3 0 3 4 3 0 2 4 3 2 3 4 3 0 2 3 3 0 1 4 3 1 3 4 3 0 1 3 3 1 2 4 3 0 1 2 3 1 2 3 4 0 1 2 3 4 0 4 5 6 4 1 4 7 8 4 2 5 7 9 4 3 6 8 9"
                 .to_string(),
         )
@@ -984,11 +532,7 @@
     #[test]
     /// Checks that comments are correctly parsed.
     fn comments() {
-<<<<<<< HEAD
-        let tet: Polytope = from_src(
-=======
         let tet: Concrete = from_src(
->>>>>>> ff19f5a2
             "# So
             OFF # this
             4 4 6 # is
@@ -1011,20 +555,12 @@
     #[test]
     #[should_panic(expected = "OFF file empty")]
     fn empty() {
-<<<<<<< HEAD
-        Polytope::from(from_src("".to_string()));
-=======
         Concrete::from(from_src("".to_string()));
->>>>>>> ff19f5a2
     }
 
     #[test]
     #[should_panic(expected = "no \"OFF\" detected")]
     fn magic_num() {
-<<<<<<< HEAD
-        Polytope::from(from_src("foo bar".to_string()));
-=======
         Concrete::from(from_src("foo bar".to_string()));
->>>>>>> ff19f5a2
     }
 }