//! Declares the [`Concrete`] polytope type and all associated data structures.

pub mod cycle;
pub mod element_types;
pub mod faceting;
pub mod symmetry;

use std::{
    collections::{HashMap, HashSet},
    ops::{Index, IndexMut}, iter,
};

use super::{
    abs::{
        flag::{Flag, FlagChanges, FlagEvent, OrientedFlagIter},
        Abstract, ElementList, Ranked, SubelementList,
    },
    DualError, Polytope,
};
use crate::{
    abs::{AbstractBuilder, Element, ElementMap, Subelements, Superelements, Ranks},
    float::Float,
    geometry::*,
};
use approx::abs_diff_eq;
use partitions::{PartitionVec, partition_vec};
use rayon::prelude::*;
use vec_like::*;

/// Represents a [concrete polytope](https://polytope.miraheze.org/wiki/Polytope),
/// which is an [`Abstract`] together with its corresponding vertices.
#[derive(Debug, Clone)]
pub struct Concrete {
    /// The list of vertices as points in Euclidean space.
    // todo: come up with a more compact representation, making use of the fact
    // all points have the same length?
    pub vertices: Vec<Point<f64>>,

    /// The underlying abstract polytope.
    pub abs: Abstract,
}

impl Index<usize> for Concrete {
    type Output = ElementList;

    /// Gets the list of elements with a given rank.
    fn index(&self, rank: usize) -> &Self::Output {
        &self.abs[rank]
    }
}

impl IndexMut<usize> for Concrete {
    /// Gets the list of elements with a given rank.
    fn index_mut(&mut self, rank: usize) -> &mut Self::Output {
        &mut self.abs[rank]
    }
}

impl Index<(usize, usize)> for Concrete {
    type Output = Element;

    /// Gets the list of elements with a given rank.
    fn index(&self, index: (usize, usize)) -> &Self::Output {
        &self.abs[index]
    }
}

impl IndexMut<(usize, usize)> for Concrete {
    /// Gets the list of elements with a given rank.
    fn index_mut(&mut self, index: (usize, usize)) -> &mut Self::Output {
        &mut self.abs[index]
    }
}

impl Concrete {
    /// Initializes a new concrete polytope from a set of vertices and an
    /// underlying abstract polytope. Does some debug assertions on the input.
    pub fn new(vertices: Vec<Point<f64>>, abs: Abstract) -> Self {
        // There must be as many abstract vertices as concrete ones.
        debug_assert_eq!(
            abs.vertex_count(),
            vertices.len(),
            "Abstract vertex count doesn't match concrete vertex count!"
        );

        // All vertices must have the same dimension.
        if cfg!(debug_assertions) {
            if let Some(vertex0) = vertices.get(0) {
                for vertex1 in &vertices {
                    debug_assert_eq!(vertex0.len(), vertex1.len());
                }
            }
        }

        // With no further info, we create a generic name for the polytope.
        Self { vertices, abs }
    }
}

impl Polytope for Concrete {
    type DualError = DualError;

    fn abs(&self) -> &Abstract {
        &self.abs
    }

    fn abs_mut(&mut self) -> &mut Abstract {
        &mut self.abs
    }

    fn into_abs(self) -> Abstract {
        self.abs
    }

    /// Builds the unique polytope of rank −1.
    fn nullitope() -> Self {
        Self::new(Vec::new(), Abstract::nullitope())
    }

    /// Builds the unique polytope of rank 0.
    fn point() -> Self {
        Self::new(vec![Vec::new().into()], Abstract::point())
    }

    /// Builds a dyad with unit edge length, centered at the origin.
    fn dyad() -> Self {
        Self::dyad_with(1.0)
    }

    /// Builds a convex regular polygon with `n` sides and unit edge length,
    /// centered at the origin.
    fn polygon(n: usize) -> Self {
        Self::grunbaum_star_polygon(n, 1)
    }

    /// Returns the [dual](https://polytope.miraheze.org/wiki/Dual_polytope) of
    /// a polytope using the unit hypersphere, or the index of a facet through
    /// the origin if unsuccessful.
    fn try_dual(&self) -> Result<Self, Self::DualError> {
        let mut clone = self.clone();
        clone.try_dual_mut().map(|_| clone)
    }

    /// Builds the [dual](https://polytope.miraheze.org/wiki/Dual_polytope) of a
    /// polytope in place using the unit hypersphere. If unsuccessful, leaves
    /// the polytope unchanged and returns the index of a facet through the
    /// origin.
    fn try_dual_mut(&mut self) -> Result<(), Self::DualError> {
        self.try_dual_mut_with(&Hypersphere::unit(self.dim().unwrap_or(1)))
    }

    /// Builds the [Petrial](https://polytope.miraheze.org/wiki/Petrial) of a
    /// polytope in place. If unsuccessful, leaves the polytope unchanged and
    /// returns `false`.
    fn petrial_mut(&mut self) -> bool {
        self.abs.petrial_mut()
    }

    /// Builds the Petrie polygon of a polytope from a given flag, or returns
    /// `None` if it's invalid.
    fn petrie_polygon_with(&mut self, flag: Flag) -> Option<Self> {
        let vertices = self.abs.petrie_polygon_vertices(flag)?;
        let n = vertices.len();

        Some(Self::new(
            vertices
                .into_iter()
                .map(|idx| self.vertices[idx].clone())
                .collect(),
            Abstract::polygon(n),
        ))
    }

    /// "Appends" a polytope into another, creating a compound polytope.
    ///
    /// # Panics
    /// This method will panic if the polytopes have different ranks.
    fn comp_append(&mut self, mut p: Self) {
        self.abs.comp_append(p.abs);
        self.vertices.append(&mut p.vertices);
    }

    /// Gets the element with a given rank and index as a polytope, or returns
    /// `None` if such an element doesn't exist.
    fn element(&self, rank: usize, idx: usize) -> Option<Self> {
        let (vertices, abs) = self.abs.element_and_vertices(rank, idx)?;

        Some(Self::new(
            vertices
                .into_iter()
                .map(|idx| self.vertices[idx].clone())
                .collect(),
            abs,
        ))
    }

    /// Gets the element figure with a given rank and index as a polytope.
    fn element_fig(&self, rank: usize, idx: usize) -> Result<Option<Self>, Self::DualError> {
        if rank <= self.rank() {
            // todo: this is quite inefficient for a small element figure since
            // we take the dual of the entire thing.
            if let Some(mut element_fig) = self.try_dual()?.element(self.rank() - rank, idx) {
                let subspace = Subspace::from_points(element_fig.vertices.iter());
                element_fig.flatten();
                element_fig.recenter_with(
                    &subspace.flatten(&subspace.project(&Point::zeros(self.dim().unwrap()))),
                );
                element_fig.try_dual_mut()?;
                return Ok(Some(element_fig));
            }
        }

        Ok(None)
    }
    
    
    /// Makes a polytope strongly connected. Splits compounds into their components.
    fn defiss(&self) -> Vec<Concrete> {
        if self.rank() < 1 {
            return vec![Concrete::nullitope()];
        }
        let mut output = Vec::<Concrete>::new();

        let flags: Vec<Flag> = self.flags().collect();
        let mut flags_map_back = HashMap::new();
        for (idx, flag) in flags.iter().enumerate() {
            flags_map_back.insert(flag, idx);
        }

        let mut partitions: Vec<PartitionVec<()>> = vec![partition_vec![(); flags.len()]; self.rank()+1];

        for (idx, flag) in flags.iter().enumerate() {
            for change in 1..self.rank() {
                let changed_flag = flag.change(&self.abs, change);
                let changed_idx = flags_map_back.get(&changed_flag).unwrap();
                
                for rank in 0..=self.rank() {
                    if rank != change {
                        partitions[rank].union(idx, *changed_idx);
                    }
                }
            }
        }

        let components = partitions[0].all_sets();

        for component in components {
            let mut elements = Ranks::with_rank_capacity(self.rank()+1);
            elements.push(ElementList::from(vec![Element::new(Subelements::new(), Superelements::new())]));
            for _ in 1..=self.rank() {
                elements.push(ElementList::new());
            }

            let mut vertices = Vec::new();

            let mut idx_in_rank = vec![HashMap::<usize, usize>::new(); self.rank()+1];
            let mut counts = vec![0; self.rank()+1];
            for (flag_idx, _) in component {
                let mut sub = 0;

                for rank in 1..=self.rank() {
                    match idx_in_rank[rank].get(&flag_idx) {
                        Some(idx) => {
                            if !elements[rank][*idx].subs.contains(&sub) {
                                elements[rank][*idx].subs.push(sub);
                            }

                            sub = *idx;
                        }
                        None => {
                            let set = partitions[rank].set(flag_idx);

                            for (el, _) in set {
                                idx_in_rank[rank].insert(el, counts[rank]);
                            }
                            elements[rank].push(
                                Element{
                                    subs: Subelements::from(vec![sub]),
                                    sups: Superelements::from(vec![]),
                                });

                            sub = counts[rank];
                            if rank == 1 {
                                vertices.push(self.vertices[flags[flag_idx][1]].clone());
                            }
                            counts[rank] += 1;
                        }
                    }
                }
            }
            let mut builder = AbstractBuilder::new();
            for rank in elements {
                builder.push_empty();
                for el in rank {
                    builder.push_subs(el.subs);
                }
            }
            unsafe {
                if builder.ranks().is_dyadic().is_ok() {
                    let abs = builder.build();
                    let conc = Concrete{abs, vertices};
                    output.push(conc);
                }
            }
        }

        output
    }
    
    // TODO: A method that builds an omnitruncate together with a map from flags
    // to vertices? We got some math details to figure out.
    fn omnitruncate(&self) -> Self {
        let (abs, flags) = self.abs.omnitruncate_and_flags();
        let element_vertices = self.avg_vertex_map();

        Self::new(
            flags
                .into_iter()
                .map(|flag| {
                    flag.into_iter()
                        .enumerate()
                        .skip(1)
                        .take(self.rank())
                        .map(|el| &element_vertices[el])
                        .sum()
                })
                .collect(),
            abs,
        )
    }

    /// Builds a [duopyramid](https://polytope.miraheze.org/wiki/Pyramid_product)
    /// with unit height from two polytopes. Does not offset either polytope.
    fn duopyramid(&self, other: &Self) -> Self {
        self.duopyramid_with(
            other,
            &Point::zeros(self.dim_or()),
            &Point::zeros(other.dim_or()),
            1.0,
        )
    }

    /// Builds a [duoprism](https://polytope.miraheze.org/wiki/Prism_product)
    /// from two polytopes.
    fn duoprism(&self, p: &Self) -> Self {
        Self::new(
            duoprism_vertices(&self.vertices, &p.vertices),
            self.abs.duoprism(&p.abs),
        )
    }

    /// Builds a [duotegum](https://polytope.miraheze.org/wiki/Tegum_product)
    /// from two polytopes.
    fn duotegum(&self, other: &Self) -> Self {
        Self::duotegum_with(
            self,
            other,
            &Point::zeros(self.dim_or()),
            &Point::zeros(other.dim_or()),
        )
    }

    /// Builds a [duocomb](https://polytope.miraheze.org/wiki/Honeycomb_product)
    /// from two polytopes.
    fn duocomb(&self, other: &Self) -> Self {
        Self::new(
            duoprism_vertices(&self.vertices, &other.vertices),
            self.abs.duocomb(other.abs()),
        )
    }

    /// Builds a [ditope](https://polytope.miraheze.org/wiki/Ditope) of a given
    /// polytope in place.
    fn ditope_mut(&mut self) {
        self.abs.ditope_mut();
    }

    /// Builds a [hosotope](https://polytope.miraheze.org/wiki/hosotope) of a
    /// given polytope.
    fn hosotope(&self) -> Self {
        Self::new(
            vec![vec![-0.5].into(), vec![0.5].into()],
            self.abs.hosotope(),
        )
    }

    /// Builds a [hosotope](https://polytope.miraheze.org/wiki/hosotope) of a
    /// given polytope in place.
    fn hosotope_mut(&mut self) {
        self.vertices = vec![vec![-0.5].into(), vec![0.5].into()];
        self.abs.hosotope_mut();
    }

    /// Builds a [star product](https://en.wikipedia.org/wiki/Star_product)
    /// of two polytopes.
    fn star_product(&self, other: &Self) -> Self {
        Self::new(
            self.vertices.clone(),
            self.abs.star_product(&other.abs),
        )
    }

    /// Attempts to build an antiprism based on a given polytope. Uses the unit
    /// hypersphere to take the dual, and places the bases at a distance of 1.
    /// If it fails, it returns the index of a facet through the inversion
    /// center.
    ///
    /// If you want more control over the arguments, you can use
    /// [`Self::try_antiprism_with`].
    fn try_antiprism(&self) -> Result<Self, Self::DualError> {
        Self::try_antiprism_with(self, &Hypersphere::unit(self.dim().unwrap_or(1)), 1.0)
    }

    /// Builds a [simplex](https://polytope.miraheze.org/wiki/Simplex) with a
    /// given rank.
    fn simplex(rank: usize) -> Self {
        if rank == 0 {
            Self::nullitope()
        } else {
            let dim = rank - 1;
            let mut vertices = Vec::with_capacity(rank);

            // Adds all points with a single entry equal to √2/2, and all others
            // equal to 0.
            for i in 0..dim {
                let mut v = Point::zeros(dim);
                v[i] = f64::HALF_SQRT_2;
                vertices.push(v);
            }

            // Adds the remaining vertex, all of whose coordinates are equal.
            let dim_f = dim as f64;
            let a = (1.0 - (dim_f + 1.0).fsqrt()) * f64::HALF_SQRT_2 / dim_f;
            vertices.push(vec![a; dim].into());

            let mut simplex = Concrete::new(vertices, Abstract::simplex(rank));
            simplex.recenter();
            simplex
        }
    }

    /// Builds an [orthoplex](https://polytope.miraheze.org/wiki/Orthoplex) with
    /// a given rank.
    fn orthoplex(rank: usize) -> Self {
        if rank == 0 {
            Self::nullitope()
        } else {
            Self::multitegum(iter::repeat(&Self::dyad_with(f64::SQRT_2)).take(rank - 1))
        }
    }

    /// Splits compound faces into their components.
    fn untangle_faces(&mut self) {
        self.abs.untangle_faces();
    }
}

/// Generates the vertices for either a tegum or a pyramid product with two
/// given vertex sets and a given height.
///
/// The vertices are the padded vertices of `p`, followed by the padded
/// vertices of `q`.
fn duopyramid_vertices(
    p: &[Point<f64>],
    q: &[Point<f64>],
    p_pad: &Point<f64>,
    q_pad: &Point<f64>,
    height: f64,
    tegum: bool,
) -> Vec<Point<f64>> {
    // Duotegums with points should just return the original polytopes.
    if tegum {
        if p.get(0).map(|vp| vp.len()) == Some(0) {
            return q.to_owned();
        } else if q.get(0).map(|vq| vq.len()) == Some(0) {
            return p.to_owned();
        }
    }

    let half_height = height / 2.0;

    // To every point in p, we append zeros to the right.
    p.iter()
        .map(|vp| {
            let mut v: Vec<_> = vp.iter().copied().chain(q_pad.iter().copied()).collect();
            if !tegum {
                v.push(half_height);
            }
            v.into()
        })
        // To every point in q, we append zeros to the left.
        .chain(q.iter().map(|vq| {
            let mut v: Vec<_> = p_pad.iter().copied().chain(vq.iter().copied()).collect();
            if !tegum {
                v.push(-half_height);
            }
            v.into()
        }))
        .collect()
}

/// Generates the vertices for a duoprism with two given vertex sets.
fn duoprism_vertices(p: &[Point<f64>], q: &[Point<f64>]) -> Vec<Point<f64>> {
    // The dimension of the points in p.
    let p_dim = if let Some(vp) = p.get(0) {
        vp.len()
    } else {
        return Vec::new();
    };

    // The dimension of the points in q.
    let q_dim = if let Some(vq) = q.get(0) {
        vq.len()
    } else {
        return Vec::new();
    };

    // The dimension of our new points.
    let dim = p_dim + q_dim;

    // We take all elements in the cartesian product p × q, and chain each
    // pair together.
    itertools::iproduct!(p.iter(), q.iter())
        .map(|(vp, vq)| Point::from_iterator(dim, vp.iter().chain(vq.iter()).copied()))
        .collect::<Vec<_>>()
}

/// A trait for concrete polytopes.
///
/// This trait exists so that we can reuse this code for `miratope_lang`. The
/// traits that are not auto-implemented require us to manually set names over
/// there.
pub trait ConcretePolytope: Polytope {
    /// Returns a reference to the underlying [`Concrete`] polytope.
    fn con(&self) -> &Concrete;

    /// Returns a mutable reference to the underlying [`Concrete`] polytope.
    fn con_mut(&mut self) -> &mut Concrete;

    /// Returns a reference to the concrete vertices of the polytope.
    fn vertices(&self) -> &Vec<Point<f64>> {
        &self.con().vertices
    }

    /// Returns a mutable reference to the concrete vertices of the polytope.
    fn vertices_mut(&mut self) -> &mut Vec<Point<f64>> {
        &mut self.con_mut().vertices
    }

    /// Returns the number of dimensions of the space the polytope lives in,
    /// or `None` in the case of the nullitope.
    fn dim(&self) -> Option<usize> {
        (!self.is_nullitope()).then(|| self.vertices()[0].len())
    }

    /// Returns the number of dimensions of the space the polytope lives in,
    /// or 0 in the case of the nullitope.
    fn dim_or(&self) -> usize {
        self.dim().unwrap_or(0)
    }

    /// Builds a dyad with a specified height.
    fn dyad_with(height: f64) -> Self;

    /// Builds the Grünbaumian star polygon `{n / d}` with unit circumradius,
    /// rotated by an angle.
    fn grunbaum_star_polygon_with_rot(n: usize, d: usize, rot: f64) -> Self;

    /// Builds the Grünbaumian star polygon `{n / d}` with unit circumradius. If
    /// `n` and `d` have a common factor, the result is a multiply-wound
    /// polygon.
    fn grunbaum_star_polygon(n: usize, d: usize) -> Self {
        Self::grunbaum_star_polygon_with_rot(n, d, 0.0)
    }

    /// Builds the star polygon `{n / d}` with unit circumradius. If `n` and `d`
    /// have a common factor, the result is a compound.
    ///
    /// # Panics
    /// Will panic if either `n < 2` or if `d < 1`, in which case there's
    /// nothing sensible to do.
    fn star_polygon(n: usize, d: usize) -> Self {
        assert!(n >= 2);
        assert!(d >= 1);

        use gcd::Gcd;

        let gcd = n.gcd(d);
        let angle = f64::TAU / f64::usize(n);

        Self::compound(
            (0..gcd).into_iter().map(|k| {
                Self::grunbaum_star_polygon_with_rot(n / gcd, d / gcd, f64::usize(k) * angle)
            }),
        )
    }

    /// Builds the star polygon `{n / d}` with edge length `a`. If `n` and `d`
    /// have a common factor, the result is a compound.
    ///
    /// # Panics
    /// Will panic if either `n < 2` or if `d < 1`, in which case there's
    /// nothing sensible to do.
    fn star_polygon_with_edge(n: usize, d: usize, a: f64) -> Self {
        let mut p = Self::star_polygon(n, d);
        p.scale(a / 2.0 / (f64::PI * d as f64 / n as f64).fsin());
        p
    }

    /// Scales a polytope by a given factor.
    fn scale(&mut self, k: f64) {
        for v in self.vertices_mut() {
            *v *= k;
        }
    }

    /// Recenters a polytope so that the gravicenter is at the origin.
    fn recenter(&mut self) {
        if let Some(gravicenter) = self.gravicenter() {
            self.recenter_with(&gravicenter);
        }
    }

    /// Recenters a polytope so that a certain point is at the origin.
    fn recenter_with(&mut self, p: &Point<f64>) {
        for v in self.vertices_mut() {
            *v -= p;
        }
    }

    /// Applies a linear transformation to all vertices of a polytope.
    fn apply(mut self, m: &Matrix<f64>) -> Self {
        for v in self.vertices_mut() {
            *v = m * v as &_;
        }

        self
    }

    /// Returns an arbitrary truncate of a polytope.
    fn truncate_with(&self, truncate_type: Vec<usize>, depth: Vec<f64>) -> Self;

    /// Calculates the circumsphere of a polytope. Returns `None` if the
    /// polytope isn't circumscribable.
    fn circumsphere(&self) -> Option<Hypersphere<f64>> {
        Hypersphere::circumsphere(self.vertices())
    }

    /// Calculates the gravicenter of a polytope, or returns `None` in the case
    /// of the nullitope.
    fn gravicenter(&self) -> Option<Point<f64>> {
        (!self.is_nullitope())
            .then(|| self.vertices().iter().sum::<Point<f64>>() / (self.vertex_count()) as f64)
    }

    /// Gets the least and greatest distance of a vertex of the polytope,
    /// measuring from a specified direction, or returns `None` in the case of
    /// the nullitope.
    fn minmax(&self, direction: Vector<f64>) -> Option<(f64, f64)> {
        use itertools::{Itertools, MinMaxResult::*};

        let hyperplane = Hyperplane::new(direction, 0.0);

        match self
            .vertices()
            .iter()
            .map(|v| ordered_float::OrderedFloat(hyperplane.distance(v)))
            .minmax()
        {
            // The vertex vector is empty.
            NoElements => None,

            // The single vertex gives both the minimum and maximum distance.
            OneElement(x) => Some((x.0, x.0)),

            // The minimum and maximum distances.
            MinMax(x, y) => Some((x.0, y.0)),
        }
    }

    /// Returns a map from the elements in a polytope to a crude average of
    /// their vertices. Specifically, every vertex is mapped to itself, and
    /// every other element is mapped to the average of the images of its
    /// subelements.
    fn avg_vertex_map(&self) -> ElementMap<Point<f64>> {
        // Maps every element of the polytope to one of its vertices.
        let mut map = ElementMap::new();
        map.push(Vec::new());

        // Vertices map to themselves.
        if self.rank() != 0 {
            map.push(self.vertices().clone());
        }

        // Every other element maps to the average of the locations of their
        // subelements.
        for (r, elements) in self.ranks().iter().enumerate().skip(2) {
            map.push(
                elements
                    .iter()
                    .map(|el| {
                        el.subs
                            .iter()
                            .map(|&idx| &map[(r - 1, idx)])
                            .sum::<Point<f64>>()
                            / f64::usize(el.subs.len())
                    })
                    .collect(),
            );
        }

        map
    }

    /// Returns the length of a given edge.
    fn edge_len(&self, idx: usize) -> Option<f64> {
        let edge = self.get_element(2, idx)?;
        Some((&self.vertices()[edge.subs[0]] - &self.vertices()[edge.subs[1]]).norm())
    }

    /// Checks whether a polytope is equilateral to a fixed precision, and with
    /// a specified edge length.
    fn is_equilateral_with(&self, len: f64) -> bool {
        (0..self.edge_count())
            .all(|idx| abs_diff_eq!(self.edge_len(idx).unwrap(), len, epsilon = f64::EPS))
    }

    /// Checks whether a polytope is equilateral to a fixed precision.
    fn is_equilateral(&self) -> bool {
        self.edge_count() == 0 || self.is_equilateral_with(self.edge_len(0).unwrap())
    }

    /// I haven't actually implemented this in the general case.
    ///
    /// # Todo
    /// Maybe make this work in the general case?
    fn midradius(&self) -> f64 {
        let edge_subs = &self[(2, 0)].subs;
        (&self.vertices()[edge_subs[0]] + &self.vertices()[edge_subs[1]]).norm() / 2.0
    }

    /// Builds the dual of a polytope with a given reciprocation sphere in
    /// place, or does nothing in case any facets go through the reciprocation
    /// center. In case of failure, returns the index of the facet through the
    /// projection center.
    fn try_dual_mut_with(&mut self, sphere: &Hypersphere<f64>) -> Result<(), Self::DualError>;

    /// Returns the dual of a polytope with a given reciprocation sphere, or
    /// `None` if any facets pass through the reciprocation center.
    fn try_dual_with(&self, sphere: &Hypersphere<f64>) -> Result<Self, Self::DualError> {
        let mut clone = self.clone();
        clone.try_dual_mut_with(sphere).map(|_| clone)
    }

    /// Builds a pyramid with a specified apex.
    fn pyramid_with(&self, apex: Point<f64>) -> Self;

    /// Builds a prism with a specified height.
    fn prism_with(&self, height: f64) -> Self;

    /// Builds a uniform prism from an {n/d} polygon.
    fn uniform_prism(n: usize, d: usize) -> Self {
        Self::star_polygon_with_edge(n, d, 1.0).prism()
    }

    /// Builds a tegum with two specified apices.
    fn tegum_with(&self, apex1: Point<f64>, apex2: Point<f64>) -> Self;

    /// Builds an [antiprism](https://polytope.miraheze.org/wiki/Antiprism),
    /// using the specified sets of vertices for the base and the dual base.
    ///
    /// The vertices of the base should be specified in the same order as those
    /// of the original polytope. The vertices of the dual face should be
    /// specified in the same order as the facets of the original polytope.
    fn antiprism_with_vertices<I: Iterator<Item = Point<f64>>, J: Iterator<Item = Point<f64>>>(
        &self,
        vertices: I,
        dual_vertices: J,
    ) -> Self;

    /// Builds an [antiprism](https://polytope.miraheze.org/wiki/Antiprism)
    /// based on a given polytope. Uses the specified [`Hypersphere`] to build
    /// the dual base, and separates the bases by the given height.
    fn try_antiprism_with(
        &self,
        sphere: &Hypersphere<f64>,
        height: f64,
    ) -> Result<Self, Self::DualError> {
        let half_height = height / 2.0;
        let vertices = self.vertices().iter().map(|v| v.push(-half_height));
        let dual = self.try_dual_with(sphere)?;
        let dual_vertices = dual.vertices().iter().map(|v| v.push(half_height));

        Ok(self.antiprism_with_vertices(vertices, dual_vertices))
    }

    /// Builds an antiprism, using a specified hypersphere to take a dual, and
    /// with a given height.
    ///
    /// # Panics
    /// Panics if any facets pass through the inversion center. If you want to
    /// handle this possibility, use [`Self::try_antiprism_with`] instead.
    fn antiprism_with(&self, sphere: &Hypersphere<f64>, height: f64) -> Self {
        self.try_antiprism_with(sphere, height).unwrap()
    }

    /// Builds a uniform antiprism of unit edge length.
    fn uniform_antiprism(n: usize, d: usize) -> Self {
        let polygon = Self::star_polygon(n, d);

        // Appropriately scaled antiprism.
        if n != 2 * d {
            let angle = f64::PI * f64::usize(d) / f64::usize(n);
            let cos = angle.fcos();
            let height = ((cos - (2.0 * angle).fcos()) * 2.0).fsqrt();

            let mut antiprism = polygon.antiprism_with(
                &Hypersphere::with_squared_radius(Point::zeros(2), cos),
                height,
            );
            antiprism.scale(0.5 / (f64::PI * d as f64 / n as f64).fsin());

            antiprism
        }
        // Digon compounds are a special case.
        else {
            let half_height = f64::HALF_SQRT_2;
            let vertices = polygon.vertices().iter().map(|v| v.push(-half_height));
            let dual_vertices = polygon
                .vertices()
                .iter()
                .map(|v| vec![v[1], -v[0], half_height].into());

            let mut antiprism = polygon.antiprism_with_vertices(vertices, dual_vertices);
            antiprism.scale(0.5);

            antiprism
        }
    }

    /// Gets the references to the (geometric) vertices of an element on the
    /// polytope.
    fn element_vertices_ref(&self, rank: usize, idx: usize) -> Option<Vec<&Point<f64>>> {
        Some(
            self.abs()
                .element_vertices(rank, idx)?
                .iter()
                .map(|&v| &self.vertices()[v])
                .collect(),
        )
    }

    /// Generates a duopyramid from two given polytopes with a given height and
    /// a given offset.
    fn duopyramid_with(
        &self,
        other: &Self,
        self_offset: &Point<f64>,
        other_offset: &Point<f64>,
        height: f64,
    ) -> Self;

    /// Generates a duopyramid from two given polytopes with a given offset.
    fn duotegum_with(p: &Self, q: &Self, p_offset: &Point<f64>, q_offset: &Point<f64>) -> Self;

    /// Computes the volume of a polytope by adding up the contributions of all
    /// flags. Returns `None` if the volume is undefined.
    ///
    /// # Panics
    /// You must call [`Polytope::element_sort`] before calling this method.
    fn volume(&self) -> Option<f64> {
        let rank = self.rank();

        // We leave the nullitope's volume undefined.
        if rank == 0 {
            return None;
        }

        // The flattened vertices (may possibly be the original vertices).
        let subspace = Subspace::from_points(self.vertices().iter());
        let flat_vertices = subspace.flatten_vec(self.vertices());

        match flat_vertices.get(0)?.len().cmp(&(rank - 1)) {
            // Degenerate polytopes have volume 0 if it's orientable.
            std::cmp::Ordering::Less => {
                if self.orientable() {
                    return Some(0.0)
                } else {
                    return None
                }
            }
            // Skew polytopes don't have a defined volume.
            std::cmp::Ordering::Greater => {
                return None;
            }
            _ => {}
        }

        // Maps every element of the polytope to one of its vertices.
        let vertex_map = self.vertex_map();
        let mut volume = 0.0;

        // All of the flags we've found so far.
        let mut all_flags = HashSet::new();

        // We iterate over all flags in the polytope.
        for flag in self.flags() {
            // If this flag forms a new component of the polytope, we iterate
            // over the oriented flags in this component.
            if !all_flags.contains(&flag) {
                let mut component_volume = 0.0;

                for flag_event in
                    OrientedFlagIter::with_flags(self.abs(), FlagChanges::all(rank), flag.into())
                {
                    if let FlagEvent::Flag(oriented_flag) = flag_event {
                        let new = all_flags.insert(oriented_flag.flag.clone());
                        debug_assert!(new, "A flag is in two different components.");

                        // For each flag, there's a simplex defined by any vertices in its
                        // elements and the origin. We add up the volumes of all of these
                        // simplices times the sign of the flag that generated them.
                        component_volume += oriented_flag.orientation.sign()
                            * Matrix::from_iterator(
                                rank - 1,
                                rank - 1,
                                oriented_flag
                                    .into_iter()
                                    .enumerate()
                                    .skip(1)
                                    .take(rank - 1)
                                    .map(|(rank, idx)| &flat_vertices[vertex_map[(rank, idx)]])
                                    .flatten()
                                    .copied(),
                            )
                            .determinant();
                    }
                    // A non-orientable polytope doesn't have a volume.
                    else {
                        return None;
                    }
                }

                // We add up the volumes of all components.
                volume += component_volume.fabs();
            }
        }

        Some(volume / f64::u32(crate::factorial(rank - 1)))
    }

    /// Computes the volume of a polytope by adding up the contributions of all
    /// flags. Returns `None` if the volume is undefined.
    fn volume_mut(&mut self) -> Option<f64> {
        self.element_sort();
        self.volume()
    }

    /// Projects the vertices of the polytope into the lowest dimension possible.
    /// If the polytope's subspace is already of full rank, this is a no-op.
    fn flatten(&mut self);

    /// Flattens the vertices of a polytope into a specified subspace.
    fn flatten_into(&mut self, subspace: &Subspace<f64>);

    /// Slices the polytope through a given plane.
    fn cross_section(&self, slice: &Hyperplane<f64>) -> Self;
<<<<<<< HEAD
	
	/// Checks if is [fissary](https://polytope.miraheze.org/wiki/Fissary).
=======
    
    /// Checks if is fissary.
>>>>>>> 4b6f85db
    fn is_fissary(&self) -> bool;
    
    /// Compounds coplanar facets
    fn fuse_facets(&self) -> Self;
    
}

impl ConcretePolytope for Concrete {
    fn con(&self) -> &Concrete {
        self
    }

    fn con_mut(&mut self) -> &mut Concrete {
        self
    }

    /// Builds a dyad with a specified height.
    fn dyad_with(height: f64) -> Self {
        let half_height = height / 2.0;

        Self::new(
            vec![vec![-half_height].into(), vec![half_height].into()],
            Abstract::dyad(),
        )
    }

    /// Builds the Grünbaumian star polygon `{n / d}` with unit circumradius,
    /// rotated by an angle.
    fn grunbaum_star_polygon_with_rot(n: usize, d: usize, rot: f64) -> Self {
        assert!(n >= 2);
        assert!(d >= 1);

        let angle = f64::TAU * f64::usize(d) / f64::usize(n);

        Self::new(
            (0..n)
                .into_iter()
                .map(|k| {
                    let (sin, cos) = (f64::usize(k) * angle + rot).fsin_cos();
                    vec![sin, cos].into()
                })
                .collect(),
            Abstract::polygon(n),
        )
    }

    /// Builds the dual of a polytope with a given reciprocation sphere in
    /// place, or does nothing in case any facets go through the reciprocation
    /// center. In case of failure, returns the index of the facet through the
    /// projection center.
    ///
    /// # Panics
    /// This method shouldn't panic. If it does, please file a bug.
    fn try_dual_mut_with(&mut self, sphere: &Hypersphere<f64>) -> Result<(), Self::DualError> {
        // If we're dealing with a nullitope, the dual is itself.
        let rank = self.rank();
        if rank == 0 {
            return Ok(());
        }

        // We project the sphere's center onto the polytope's hyperplane to
        // avoid skew weirdness.
        let h = Subspace::from_points(self.vertices.iter());
        let o = h.project(&sphere.center);

        let mut projections;

        // We project our inversion center onto each of the facets.
        if rank >= 2 {
            let facet_count = self.facet_count();
            projections = Vec::with_capacity(facet_count);

            (0..facet_count)
                .into_par_iter()
                .map(|idx| {
                    Subspace::from_points(
                        self.element_vertices_ref(rank - 1, idx)
                            .unwrap()
                            .into_iter(),
                    )
                    .project(&o)
                })
                .collect_into_vec(&mut projections);
        } else {
            projections = self.vertices.clone();
        }

        // Reciprocates the projected points.
        for (idx, v) in projections.iter_mut().enumerate() {
            if !sphere.reciprocate_mut(v) && rank != 1 {
                return Err(DualError(idx));
            }
        }

        self.vertices = projections;
        self.abs.dual_mut();
        Ok(())
    }

    /// Builds a pyramid with a specified apex.
    fn pyramid_with(&self, apex: Point<f64>) -> Self {
        let mut poly = self.pyramid();
        *poly.vertices.last_mut().unwrap() = apex;
        poly
    }

    /// Builds a prism with a specified height.
    fn prism_with(&self, height: f64) -> Self {
        self.duoprism(&Self::dyad_with(height))
    }

    /// Builds a tegum with two specified apices.
    fn tegum_with(&self, apex1: Point<f64>, apex2: Point<f64>) -> Self {
        let mut poly = self.tegum();
        let v = poly.vertices.len();
        poly.vertices[v - 1] = apex1;
        poly.vertices[v - 2] = apex2;
        poly
    }

    /// Builds an [antiprism](https://polytope.miraheze.org/wiki/Antiprism),
    /// using the specified sets of vertices for the base and the dual base.
    ///
    /// The vertices of the base should be specified in the same order as those
    /// of the original polytope. The vertices of the dual face should be
    /// specified in the same order as the facets of the original polytope.
    fn antiprism_with_vertices<I: Iterator<Item = Point<f64>>, J: Iterator<Item = Point<f64>>>(
        &self,
        vertices: I,
        dual_vertices: J,
    ) -> Self {
        let (abs, vertex_indices, dual_vertex_indices) = self.abs.antiprism_and_vertices();
        let vertex_count = abs.vertex_count();

        // TODO: is it worth getting into the dark arts of uninitialized buffers?
        let mut new_vertices = vec![Vec::new().into(); vertex_count];

        for (idx, v) in vertices.enumerate() {
            new_vertices[vertex_indices[idx]] = v;
        }

        for (idx, v) in dual_vertices.enumerate() {
            new_vertices[dual_vertex_indices[idx]] = v;
        }

        Self::new(new_vertices, abs)
    }

    /// Generates a duopyramid from two given polytopes with a given height and
    /// a given offset.
    fn duopyramid_with(
        &self,
        other: &Self,
        self_offset: &Point<f64>,
        other_offset: &Point<f64>,
        height: f64,
    ) -> Self {
        Self::new(
            duopyramid_vertices(
                &self.vertices,
                &other.vertices,
                self_offset,
                other_offset,
                height,
                false,
            ),
            Abstract::duopyramid(&self.abs, &other.abs),
        )
    }

    /// Builds a [duotegum](https://polytope.miraheze.org/wiki/Tegum_product)
    /// from two polytopes.
    fn duotegum_with(p: &Self, q: &Self, p_offset: &Point<f64>, q_offset: &Point<f64>) -> Self {
        Self::new(
            duopyramid_vertices(&p.vertices, &q.vertices, p_offset, q_offset, 0.0, true),
            p.abs.duotegum(&q.abs),
        )
    }

    /// Projects the vertices of the polytope into the lowest dimension possible.
    /// If the polytope's subspace is already of full rank, this is a no-op.
    fn flatten(&mut self) {
        if !self.vertices.is_empty() {
            self.flatten_into(&Subspace::from_points(self.vertices.iter()));
        }
    }

    /// Flattens the vertices of a polytope into a specified subspace.
    fn flatten_into(&mut self, subspace: &Subspace<f64>) {
        if !subspace.is_full_rank() {
            for v in &mut self.vertices {
                *v = subspace.flatten(v);
            }
        }
    }

    /// Takes the cross-section of a polytope through a given hyperplane.
    ///
    /// # Todo
    /// We should make this function take a general [`Subspace`] instead.
    fn cross_section(&self, slice: &Hyperplane<f64>) -> Self {
        if self.rank() < 4 {
            unreachable!();
        }

        let mut vertices = Vec::new();
        let mut ranks = Vec::with_capacity(self.rank());

        // We map all indices of k-elements in the original polytope to the
        // indices of the new (k-1)-elements resulting from taking their
        // intersections with the slicing hyperplane.
        let mut hash_element = HashMap::new();

        // Determines the vertices of the cross-section.
        for (idx, edge) in self[2].iter().enumerate() {
            let segment = Segment(&self.vertices[edge.subs[0]], &self.vertices[edge.subs[1]]);

            // If we got ourselves a new vertex:
            if let Some(p) = slice.intersect(segment) {
                hash_element.insert(idx, vertices.len());
                vertices.push(p);
            }
        }

        let vertex_count = vertices.len();

        // The slice does not intersect the polytope.
        if vertex_count == 0 {
            return Self::nullitope();
        }

        ranks.push(SubelementList::min());
        ranks.push(SubelementList::vertices(vertex_count));

        // Takes care of building everything else.
        for r in 3..self.rank() {
            let mut new_hash_element = HashMap::new();
            let mut new_els = SubelementList::new();

            for (idx, el) in self[r].iter().enumerate() {
                let mut new_subs = Subelements::new();
                for sub in &el.subs {
                    if let Some(&v) = hash_element.get(sub) {
                        new_subs.push(v);
                    }
                }

                // If we got ourselves a new edge:
                if !new_subs.is_empty() {
                    new_hash_element.insert(idx, new_els.len());
                    new_els.push(new_subs);
                }
            }

            ranks.push(new_els);
            hash_element = new_hash_element;
        }

        // Adds a maximal element manually.
        ranks.push(SubelementList::max(ranks.last().unwrap().len()));

        // Splits compounds of dyads.
        let (first, last) = ranks.split_at_mut(3);

        if let (Some(edges), Some(faces)) = (first.last_mut(), last.first_mut()) {
            // Keeps track of the indices of our new edges.
            let mut edge_num = edges.len();
            let mut new_edges = SubelementList::new();

            // The superelements of all edges.
            let mut edge_sups = Vec::new();
            for _ in 0..edge_num {
                edge_sups.push(Superelements::new());
            }

            for (idx, face) in faces.iter().enumerate() {
                for &sub in face {
                    edge_sups[sub].push(idx);
                }
            }

            for (edge_idx, subs) in edges.iter_mut().enumerate() {
                debug_assert_eq!(
                    subs.len() % 2,
                    0,
                    "A line should always intersect a polygon an even amount of times!"
                );
                let comps = subs.len() / 2;

                if comps > 1 {
                    // Sorts the component's vertices lexicographically.
                    subs.sort_unstable_by_key(|&x| PointOrd::new(vertices[x].clone()));

                    // Splits the edge, adds the new split edges as subelements
                    // to the edge's superelements.
                    for _ in 1..comps {
                        let v0 = subs.pop().unwrap();
                        let v1 = subs.pop().unwrap();
                        new_edges.push(vec![v0, v1].into());

                        for &sup in &edge_sups[edge_idx] {
                            faces[sup].push(edge_num);
                        }

                        edge_num += 1;
                    }
                }
            }

            // Adds the new edges.
            edges.append(&mut new_edges);
        }

        // Builds the polytope.
        // TODO: no need for ranks, just use the builder directly.
        let mut builder = AbstractBuilder::new();
        for subelements in ranks {
            builder.push(subelements);
        }

        // Safety: TODO shit, this one's complicated... I'll come back to it.
        unsafe {
            let mut abs = builder.build();
            abs.untangle_faces();
            Self::new(vertices, abs)
        }
    }

    fn truncate_with(&self, truncate_type: Vec<usize>, depth: Vec<f64>) -> Self {
        if truncate_type.is_empty() {
            println!("Cannot truncate with no active nodes!");
            return self.clone()
        }
        let (abs, subflags) = self.abs().truncate_and_flags(truncate_type.clone());
        let element_vertices = self.avg_vertex_map();

        let mut vertex_coords = Vec::<Point<f64>>::new();
        for subflag in subflags {
            let mut vector = Point::<f64>::from_vec(vec![0.0; self.dim().unwrap()]);
            for (r, i) in subflag.iter().enumerate() {
                vector += element_vertices[truncate_type[r] + 1][*i].clone() * depth[truncate_type[r]];
            }
            vertex_coords.push(vector);
        }
        //dbg!(abs.clone());

        Self::new(vertex_coords, abs)
    }
<<<<<<< HEAD
	
	/// Checks if is [fissary](https://polytope.miraheze.org/wiki/Fissary).
=======
    
    /// Checks if is fissary.
>>>>>>> 4b6f85db
    fn is_fissary(&self) -> bool {
        let types = self.element_types();
        
        let mut i = 1;
        while i < types.len() {
            if i == self.rank() {
                break;
            }
            let mut j = 0;
            while j < types[i].len() {
                let example = types[i][j].example;
                
                let mut element = self.abs.element(i, example).unwrap();
                
                element.element_sort();
                if self.element(i, example).unwrap().is_fissary() && !element.is_compound() {
                    return true;
                }
                
                let mut figure = self.abs.element_fig(i, example).unwrap().unwrap();
                figure.element_sort();
                if figure.is_compound() {
                    return true;
                }
                j = j+1;
            }
            i = i+1;
        }
        return false;
    }
    
    /// Fuses coplanar facets
    fn fuse_facets(&self) -> Self {
        
        let mut builder = AbstractBuilder::new();
        
        for i in 0..self.rank()-1 {
            builder.push_empty();
            for el in &self.abs.ranks()[i] {
                builder.push_subs(el.subs.clone());
            }
        }

        builder.push_empty();

        let mut compound = HashMap::<Vec<usize>,(usize,Subelements)>::new();
        let mut current = 0 as usize;
        for i in 0..self.facet_count() {
            let temp = self.element(self.rank() - 1, i).unwrap();
            let facetvert = temp.vertices.iter();
            let facet = self.abs.ranks()[self.rank() - 1][i].clone();
            let subspace = Subspace::from_points(facetvert);
            
            let mut contained_vertices = self.vertices.clone().into_iter().enumerate().filter(|x| subspace.is_outer(&x.1)).map(|x| x.0).collect::<Vec<usize>>();
            contained_vertices.sort();
            if compound.contains_key(&contained_vertices) {
                compound.get_mut(&contained_vertices).unwrap().1.extend(facet.subs.clone());
            } else {
                compound.insert(contained_vertices,(current,facet.subs.clone()));
                current+=1;
            }
        }
        let mut compound_ordered = compound.iter().map(|x| x.1).collect::<Vec<&(usize,Subelements)>>();
        compound_ordered.sort_by(|a,b| a.0.cmp(&b.0));
        compound_ordered.iter().for_each(|x| builder.push_subs(x.1.clone()));
        
        builder.push_max();
        unsafe { Self::new(self.vertices.clone(),builder.build()) }
    }
}

#[cfg(test)]
mod tests {
    use super::{Concrete, ConcretePolytope};
    use crate::{float::Float, Polytope};

    use approx::abs_diff_eq;

    /// Tests that a polytope has an expected volume.
    fn test_volume(mut poly: Concrete, volume: Option<f64>) {
        poly.element_sort();

        if let Some(poly_volume) = poly.volume() {
            let volume = volume.expect(&format!(
                "Expected no volume for {}, found volume {}!",
                "TBA: name", poly_volume
            ));

            assert!(
                abs_diff_eq!(poly_volume, volume, epsilon = f64::EPS),
                "Expected volume {} for {}, found volume {}.",
                volume,
                "TBA: name",
                poly_volume
            );
        } else if let Some(volume) = volume {
            panic!(
                "Expected volume {} for {}, found no volume!",
                volume, "TBA: name",
            );
        }
    }

    #[test]
    fn nullitope() {
        test_volume(Concrete::nullitope(), None)
    }

    #[test]
    fn point() {
        test_volume(Concrete::point(), Some(1.0));
    }

    #[test]
    fn dyad() {
        test_volume(Concrete::dyad(), Some(1.0));
    }

    fn polygon_area(n: usize, d: usize) -> f64 {
        let n = n as f64;
        let d = d as f64;
        n * (d * f64::TAU / n).sin() / 2.0
    }

    fn test_compound(mut p: Concrete, volume: Option<f64>) {
        p.comp_append(p.clone());
        test_volume(p, volume)
    }

    #[test]
    fn compounds() {
        test_compound(Concrete::nullitope(), None);
        test_compound(Concrete::point(), Some(1.0));
        test_compound(Concrete::polygon(3), Some(2.0 * polygon_area(3, 1)));
        test_compound(Concrete::hypercube(4), Some(2.0));
    }

    #[test]
    fn polygon() {
        for n in 2..=10 {
            for d in 1..=n / 2 {
                test_volume(Concrete::star_polygon(n, d), Some(polygon_area(n, d)));
            }
        }
    }

    fn polygons_areas() -> (Vec<Concrete>, Vec<f64>) {
        let mut polygons = Vec::new();
        let mut areas = Vec::new();
        for n in 2..=5 {
            for d in 1..=n / 2 {
                polygons.push(Concrete::star_polygon(n, d));
                areas.push(polygon_area(n, d));
            }
        }

        (polygons, areas)
    }

    #[test]
    fn duopyramid() {
        let (polygons, areas) = polygons_areas();

        for m in 0..polygons.len() {
            for n in 0..polygons.len() {
                test_volume(
                    Concrete::duopyramid(&polygons[m], &polygons[n]),
                    Some(areas[m] * areas[n] / 30.0),
                )
            }
        }
    }

    #[test]
    fn duoprism() {
        let (polygons, areas) = polygons_areas();

        for m in 0..polygons.len() {
            for n in 0..polygons.len() {
                test_volume(
                    polygons[m].duoprism(&polygons[n]),
                    Some(areas[m] * areas[n]),
                )
            }
        }
    }

    #[test]
    fn duotegum() {
        let (polygons, areas) = polygons_areas();

        for m in 0..polygons.len() {
            for n in 0..polygons.len() {
                test_volume(
                    Concrete::duotegum(&polygons[m], &polygons[n]),
                    Some(areas[m] * areas[n] / 6.0),
                )
            }
        }
    }

    #[test]
    fn duocomb() {
        let (polygons, _) = polygons_areas();

        for m in 0..polygons.len() {
            for n in 0..polygons.len() {
                test_volume(
                    Concrete::duocomb(&polygons[m], &polygons[n]),
                    (m == 0 || n == 0).then(|| 0.0),
                )
            }
        }
    }

    #[test]
    fn simplex() {
        for n in 1..=6 {
            test_volume(
                Concrete::simplex(n),
                Some((n as f64 / (1 << (n - 1)) as f64).sqrt() / crate::factorial(n - 1) as f64),
            );
        }
    }

    #[test]
    fn hypercube() {
        for n in 1..=6 {
            test_volume(Concrete::hypercube(n), Some(1.0));
        }
    }

    #[test]
    fn orthoplex() {
        for n in 1..=6 {
            test_volume(
                Concrete::orthoplex(n),
                Some(((1 << (n - 1)) as f64).sqrt() / crate::factorial(n - 1) as f64),
            );
        }
    }
}<|MERGE_RESOLUTION|>--- conflicted
+++ resolved
@@ -965,13 +965,8 @@
 
     /// Slices the polytope through a given plane.
     fn cross_section(&self, slice: &Hyperplane<f64>) -> Self;
-<<<<<<< HEAD
-	
-	/// Checks if is [fissary](https://polytope.miraheze.org/wiki/Fissary).
-=======
-    
-    /// Checks if is fissary.
->>>>>>> 4b6f85db
+  
+	  /// Checks if the polytope is [fissary](https://polytope.miraheze.org/wiki/Fissary).
     fn is_fissary(&self) -> bool;
     
     /// Compounds coplanar facets
@@ -1320,13 +1315,8 @@
 
         Self::new(vertex_coords, abs)
     }
-<<<<<<< HEAD
-	
-	/// Checks if is [fissary](https://polytope.miraheze.org/wiki/Fissary).
-=======
-    
-    /// Checks if is fissary.
->>>>>>> 4b6f85db
+  
+	  /// Checks if the polytope is [fissary](https://polytope.miraheze.org/wiki/Fissary).
     fn is_fissary(&self) -> bool {
         let types = self.element_types();
         
